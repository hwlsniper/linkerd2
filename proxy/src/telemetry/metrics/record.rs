use std::sync::{Arc, Mutex};

use telemetry::event::Event;
use super::Root;
use super::labels::{
    HandshakeFailLabels,
    RequestLabels,
    ResponseLabels,
    TransportLabels,
    TransportCloseLabels,
<<<<<<< HEAD
=======
    TlsConfigLabels,
>>>>>>> 647b93d9
};

/// Tracks Prometheus metrics
#[derive(Debug)]
pub struct Record {
    metrics: Arc<Mutex<Root>>,
}

// ===== impl Record =====

impl Record {
    pub(super) fn new(metrics: &Arc<Mutex<Root>>) -> Self {
        Self { metrics: metrics.clone() }
    }

    #[inline]
    fn update<F: Fn(&mut Root)>(&mut self, f: F) {
        let mut lock = self.metrics.lock()
            .expect("metrics lock poisoned");
        f(&mut *lock);
    }

    /// Observe the given event.
    pub fn record_event(&mut self, event: &Event) {
        trace!("Root::record({:?})", event);
        match *event {

            Event::StreamRequestOpen(_) => {},

            Event::StreamRequestFail(ref req, _) => {
                self.update(|metrics| {
                    metrics.request(RequestLabels::new(req)).end();
                })
            },

            Event::StreamRequestEnd(ref req, _) => {
                self.update(|metrics| {
                    metrics.request(RequestLabels::new(req)).end();
                })
            },

            Event::StreamResponseOpen(_, _) => {},

            Event::StreamResponseEnd(ref res, ref end) => {
                let latency = end.response_first_frame_at - end.request_open_at;
                self.update(|metrics| {
                    metrics.response(ResponseLabels::new(res, end.grpc_status))
                        .end(latency);
                });
            },

            Event::StreamResponseFail(ref res, ref fail) => {
                // TODO: do we care about the failure's error code here?
                let first_frame_at = fail.response_first_frame_at.unwrap_or(fail.response_fail_at);
                let latency = first_frame_at - fail.request_open_at;
                self.update(|metrics| {
                    metrics.response(ResponseLabels::fail(res)).end(latency)
                });
            },

            Event::TransportOpen(ref ctx) => {
                self.update(|metrics| {
                    metrics.transport(TransportLabels::new(ctx)).open();
                })
            },

            Event::TransportClose(ref ctx, ref close) => {
                self.update(|metrics| {
                    metrics.transport(TransportLabels::new(ctx))
                        .close(close.rx_bytes, close.tx_bytes);

                    metrics.transport_close(TransportCloseLabels::new(ctx, close))
                        .close(close.duration);
                })
            },

<<<<<<< HEAD
            Event::TlsHandshakeFailed(ref ctx, ref err) => {
                self.update(|metrics| {
                    metrics.tls_handshake_fail(HandshakeFailLabels::proxy(ctx, err))
                        .incr();
                })
            },

            Event::ControlTlsHandshakeFailed(ref ctx, ref err) => {
                self.update(|metrics| {
                    metrics.tls_handshake_fail(HandshakeFailLabels::control(ctx, err))
                        .incr();
                })
            },
=======
            Event::TlsConfigReloaded =>
                self.update(|metrics| {
                    metrics.tls_config(TlsConfigLabels::success()).incr();
                }),

            Event::TlsConfigReloadFailed(ref err) =>
                self.update(|metrics| {
                    metrics.tls_config(err.clone().into()).incr();
                }),
>>>>>>> 647b93d9
        };
    }
}

#[cfg(test)]
mod test {
    use telemetry::{
        event,
        metrics::{self, labels},
        Event,
    };
    use ctx::{self, test_util::*, transport::TlsStatus};
    use std::time::{Duration, Instant};
    use conditional::Conditional;
    use tls;

    const TLS_ENABLED: Conditional<(), tls::ReasonForNoTls> = Conditional::Some(());
    const TLS_DISABLED: Conditional<(), tls::ReasonForNoTls> =
        Conditional::None(tls::ReasonForNoTls::Disabled);

    fn test_record_response_end_outbound(client_tls: TlsStatus, server_tls: TlsStatus) {
        let process = process();
        let proxy = ctx::Proxy::outbound(&process);
        let server = server(&proxy, server_tls);

        let client = client(&proxy, vec![
            ("service", "draymond"),
            ("deployment", "durant"),
            ("pod", "klay"),
        ], client_tls);

        let (_, rsp) = request("http://buoyant.io", &server, &client);

        let request_open_at = Instant::now();
        let response_open_at = request_open_at + Duration::from_millis(100);
        let response_first_frame_at = response_open_at + Duration::from_millis(100);
        let response_end_at = response_first_frame_at + Duration::from_millis(100);
        let end = event::StreamResponseEnd {
            grpc_status: None,
            request_open_at,
            response_open_at,
            response_first_frame_at,
            response_end_at,
            bytes_sent: 0,
            frames_sent: 0,
        };

        let (mut r, _) = metrics::new(&process, Duration::from_secs(100));
        let ev = Event::StreamResponseEnd(rsp.clone(), end.clone());
        let labels = labels::ResponseLabels::new(&rsp, None);

        assert_eq!(labels.tls_status(), client_tls.into());

        assert!(r.metrics.lock()
            .expect("lock")
            .responses.scopes
            .get(&labels)
            .is_none()
        );

        r.record_event(&ev);
        {
            let lock = r.metrics.lock()
                .expect("lock");
            let scope = lock.responses.scopes
                .get(&labels)
                .expect("scope should be some after event");

            assert_eq!(scope.total(), 1);

            scope.latency().assert_bucket_exactly(200, 1);
            scope.latency().assert_lt_exactly(200, 0);
            scope.latency().assert_gt_exactly(200, 0);
        }

    }

    fn test_record_one_conn_request_outbound(client_tls: TlsStatus, server_tls: TlsStatus) {
        use self::Event::*;
        use self::labels::*;
        use std::sync::Arc;

        let process = process();
        let proxy = ctx::Proxy::outbound(&process);
        let server = server(&proxy, server_tls);

        let client = client(&proxy, vec![
            ("service", "draymond"),
            ("deployment", "durant"),
            ("pod", "klay"),
        ], client_tls);

        let (req, rsp) = request("http://buoyant.io", &server, &client);
        let server_transport =
            Arc::new(ctx::transport::Ctx::Server(server.clone()));
        let client_transport =
             Arc::new(ctx::transport::Ctx::Client(client.clone()));
        let transport_close = event::TransportClose {
            clean: true,
            duration: Duration::from_secs(30_000),
            rx_bytes: 4321,
            tx_bytes: 4321,
        };

        let request_open_at = Instant::now();
        let request_end_at = request_open_at + Duration::from_millis(10);
        let response_open_at = request_open_at + Duration::from_millis(100);
        let response_first_frame_at = response_open_at + Duration::from_millis(100);
        let response_end_at = response_first_frame_at + Duration::from_millis(100);
        let events = vec![
            TransportOpen(server_transport.clone()),
            TransportOpen(client_transport.clone()),
            StreamRequestOpen(req.clone()),
            StreamRequestEnd(req.clone(), event::StreamRequestEnd {
                request_open_at,
                request_end_at,
            }),

            StreamResponseOpen(rsp.clone(), event::StreamResponseOpen {
                request_open_at,
                response_open_at,
            }),
            StreamResponseEnd(rsp.clone(), event::StreamResponseEnd {
                grpc_status: None,
                request_open_at,
                response_open_at,
                response_first_frame_at,
                response_end_at,
                bytes_sent: 0,
                frames_sent: 0,
            }),
            TransportClose(
                server_transport.clone(),
                transport_close.clone(),
            ),
            TransportClose(
                client_transport.clone(),
                transport_close.clone(),
            ),
        ];

        let (mut r, _) = metrics::new(&process, Duration::from_secs(1000));

        let req_labels = RequestLabels::new(&req);
        let rsp_labels = ResponseLabels::new(&rsp, None);
        let srv_open_labels = TransportLabels::new(&server_transport);
        let srv_close_labels = TransportCloseLabels::new(
            &ctx::transport::Ctx::Server(server.clone()),
            &transport_close,
        );
        let client_open_labels = TransportLabels::new(&client_transport);
        let client_close_labels = TransportCloseLabels::new(
            &ctx::transport::Ctx::Client(client.clone()),
            &transport_close,
        );

        assert_eq!(client_tls, req_labels.tls_status().into());
        assert_eq!(client_tls, rsp_labels.tls_status().into());
        assert_eq!(client_tls, client_open_labels.tls_status().into());
        assert_eq!(client_tls, client_close_labels.tls_status().into());
        assert_eq!(server_tls, srv_open_labels.tls_status().into());
        assert_eq!(server_tls, srv_close_labels.tls_status().into());

        {
            let lock = r.metrics.lock()
                .expect("lock");
            assert!(lock.requests.scopes.get(&req_labels).is_none());
            assert!(lock.responses.scopes.get(&rsp_labels).is_none());
            assert!(lock.transports.scopes.get(&srv_open_labels).is_none());
            assert!(lock.transports.scopes.get(&client_open_labels).is_none());
            assert!(lock.transport_closes.scopes.get(&srv_close_labels).is_none());
            assert!(lock.transport_closes.scopes.get(&client_close_labels).is_none());
        }

        for e in &events {
            r.record_event(e);
        }

        {
            let lock = r.metrics.lock()
                .expect("lock");

            // === request scope ====================================
            assert_eq!(
                lock.requests.scopes
                    .get(&req_labels)
                    .map(|scope| scope.total()),
                Some(1)
            );

            // === response scope ===================================
            let response_scope = lock
                .responses.scopes
                .get(&rsp_labels)
                .expect("response scope missing");
            assert_eq!(response_scope.total(), 1);

            response_scope.latency()
                .assert_bucket_exactly(200, 1)
                .assert_gt_exactly(200, 0)
                .assert_lt_exactly(200, 0);

            // === server transport open scope ======================
            let srv_transport_scope = lock
                .transports.scopes
                .get(&srv_open_labels)
                .expect("server transport scope missing");
            assert_eq!(srv_transport_scope.open_total(), 1);
            assert_eq!(srv_transport_scope.write_bytes_total(), 4321);
            assert_eq!(srv_transport_scope.read_bytes_total(), 4321);

            // === client transport open scope ======================
            let client_transport_scope = lock
                .transports.scopes
                .get(&client_open_labels)
                .expect("client transport scope missing");
            assert_eq!(client_transport_scope.open_total(), 1);
            assert_eq!(client_transport_scope.write_bytes_total(), 4321);
            assert_eq!(client_transport_scope.read_bytes_total(), 4321);

            let transport_duration: u64 = 30_000 * 1_000;

            // === server transport close scope =====================
            let srv_transport_close_scope = lock
                .transport_closes.scopes
                .get(&srv_close_labels)
                .expect("server transport close scope missing");
            assert_eq!(srv_transport_close_scope.close_total(), 1);
            srv_transport_close_scope.connection_duration()
                .assert_bucket_exactly(transport_duration, 1)
                .assert_gt_exactly(transport_duration, 0)
                .assert_lt_exactly(transport_duration, 0);

            // === client transport close scope =====================
            let client_transport_close_scope = lock
                .transport_closes.scopes
                .get(&client_close_labels)
                .expect("client transport close scope missing");
            assert_eq!(client_transport_close_scope.close_total(), 1);
            client_transport_close_scope.connection_duration()
                .assert_bucket_exactly(transport_duration, 1)
                .assert_gt_exactly(transport_duration, 0)
                .assert_lt_exactly(transport_duration, 0);
        }
    }

    #[test]
    fn record_one_conn_request_outbound_client_tls() {
        test_record_one_conn_request_outbound(TLS_ENABLED, TLS_DISABLED)
    }

    #[test]
    fn record_one_conn_request_outbound_server_tls() {
        test_record_one_conn_request_outbound(TLS_DISABLED, TLS_ENABLED)
    }

    #[test]
    fn record_one_conn_request_outbound_both_tls() {
        test_record_one_conn_request_outbound(TLS_ENABLED, TLS_ENABLED)
    }

    #[test]
    fn record_one_conn_request_outbound_no_tls() {
        test_record_one_conn_request_outbound(TLS_DISABLED, TLS_DISABLED)
    }

    #[test]
    fn record_response_end_outbound_client_tls() {
        test_record_response_end_outbound(TLS_ENABLED, TLS_DISABLED)
    }

    #[test]
    fn record_response_end_outbound_server_tls() {
        test_record_response_end_outbound(TLS_DISABLED, TLS_ENABLED)
    }

    #[test]
    fn record_response_end_outbound_both_tls() {
        test_record_response_end_outbound(TLS_ENABLED, TLS_ENABLED)
    }

    #[test]
    fn record_response_end_outbound_no_tls() {
        test_record_response_end_outbound(TLS_DISABLED, TLS_DISABLED)
    }
}<|MERGE_RESOLUTION|>--- conflicted
+++ resolved
@@ -8,10 +8,7 @@
     ResponseLabels,
     TransportLabels,
     TransportCloseLabels,
-<<<<<<< HEAD
-=======
     TlsConfigLabels,
->>>>>>> 647b93d9
 };
 
 /// Tracks Prometheus metrics
@@ -88,7 +85,16 @@
                 })
             },
 
-<<<<<<< HEAD
+            Event::TlsConfigReloaded =>
+                self.update(|metrics| {
+                    metrics.tls_config(TlsConfigLabels::success()).incr();
+                }),
+
+            Event::TlsConfigReloadFailed(ref err) =>
+                self.update(|metrics| {
+                    metrics.tls_config(err.clone().into()).incr();
+                }),
+
             Event::TlsHandshakeFailed(ref ctx, ref err) => {
                 self.update(|metrics| {
                     metrics.tls_handshake_fail(HandshakeFailLabels::proxy(ctx, err))
@@ -102,17 +108,6 @@
                         .incr();
                 })
             },
-=======
-            Event::TlsConfigReloaded =>
-                self.update(|metrics| {
-                    metrics.tls_config(TlsConfigLabels::success()).incr();
-                }),
-
-            Event::TlsConfigReloadFailed(ref err) =>
-                self.update(|metrics| {
-                    metrics.tls_config(err.clone().into()).incr();
-                }),
->>>>>>> 647b93d9
         };
     }
 }
